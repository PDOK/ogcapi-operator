--- conflicted
+++ resolved
@@ -58,13 +58,9 @@
 	pdoknlv1alpha1 "github.com/PDOK/ogcapi-operator/api/v1alpha1"
 	smoothoperatormodel "github.com/pdok/smooth-operator/model"
 	smoothoperatorstatus "github.com/pdok/smooth-operator/pkg/status"
-<<<<<<< HEAD
+
 	smoothoperatorutil "github.com/pdok/smooth-operator/pkg/util"
-=======
-	smoothoperatorutils "github.com/pdok/smooth-operator/pkg/util"
-
 	policyv1 "k8s.io/api/policy/v1"
->>>>>>> 3effd5ed
 )
 
 const (
@@ -221,14 +217,6 @@
 	})
 	if err != nil {
 		return operationResults, fmt.Errorf("unable to create/update resource %s: %w", getObjectFullName(c, hpa), err)
-	}
-
-	podDisruptionBudget := getBarePodDisruptionBudget(ogcAPI)
-	operationResults[smoothoperatorutils.GetObjectFullName(r.Client, podDisruptionBudget)], err = controllerutil.CreateOrUpdate(ctx, r.Client, podDisruptionBudget, func() error {
-		return r.mutatePodDisruptionBudget(ogcAPI, podDisruptionBudget)
-	})
-	if err != nil {
-		return operationResults, fmt.Errorf("unable to create/update resource %s: %w", smoothoperatorutils.GetObjectFullName(c, podDisruptionBudget), err)
 	}
 
 	return operationResults, nil
@@ -722,7 +710,7 @@
 		},
 	}
 	if ogcAPI.HorizontalPodAutoscalerPatch() != nil {
-		patchedSpec, err := smoothoperatorutils.StrategicMergePatch(&hpa.Spec, ogcAPI.HorizontalPodAutoscalerPatch())
+		patchedSpec, err := smoothoperatorutil.StrategicMergePatch(&hpa.Spec, ogcAPI.HorizontalPodAutoscalerPatch())
 		if err != nil {
 			return err
 		}
@@ -759,11 +747,11 @@
 
 func (r *OGCAPIReconciler) mutatePodDisruptionBudget(ogcAPI *pdoknlv1alpha1.OGCAPI, podDisruptionBudget *policyv1.PodDisruptionBudget) error {
 	labels := getLabels(ogcAPI)
-	if err := smoothoperatorutils.SetImmutableLabels(r.Client, podDisruptionBudget, labels); err != nil {
-		return err
-	}
-
-	matchLabels := smoothoperatorutils.CloneOrEmptyMap(labels)
+	if err := smoothoperatorutil.SetImmutableLabels(r.Client, podDisruptionBudget, labels); err != nil {
+		return err
+	}
+
+	matchLabels := smoothoperatorutil.CloneOrEmptyMap(labels)
 	podDisruptionBudget.Spec = policyv1.PodDisruptionBudgetSpec{
 		MaxUnavailable: &intstr.IntOrString{Type: intstr.Int, IntVal: 1},
 		Selector: &metav1.LabelSelector{
@@ -771,7 +759,7 @@
 		},
 	}
 
-	if err := smoothoperatorutils.EnsureSetGVK(r.Client, podDisruptionBudget, podDisruptionBudget); err != nil {
+	if err := smoothoperatorutil.EnsureSetGVK(r.Client, podDisruptionBudget, podDisruptionBudget); err != nil {
 		return err
 	}
 	return ctrl.SetControllerReference(ogcAPI, podDisruptionBudget, r.Scheme)
